--- conflicted
+++ resolved
@@ -268,7 +268,6 @@
   return true;
 }
 
-<<<<<<< HEAD
 bool Quadrotor::getEventCamera(const size_t cam_id,
                                std::shared_ptr<EventCamera> camera) const {
   if (cam_id <= event_cameras_.size()) {
@@ -278,8 +277,6 @@
   camera = event_cameras_[cam_id];
   return true;
 }
-=======
 bool Quadrotor::getCollision() const { return collision_; }
->>>>>>> 5161d561
 
 }  // namespace flightlib